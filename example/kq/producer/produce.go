package main

import (
	"context"
	"encoding/json"
	"fmt"
	"log"
	"math/rand"
	"strconv"
	"time"

	"github.com/zeromicro/go-queue/kq"
	"github.com/zeromicro/go-zero/core/cmdline"
)

type message struct {
	Key     string `json:"key"`
	Value   string `json:"value"`
	Payload string `json:"message"`
}

func main() {
	pusher := kq.NewPusher([]string{
		"127.0.0.1:19092",
		"127.0.0.1:19092",
		"127.0.0.1:19092",
	}, "kq")

	ticker := time.NewTicker(time.Millisecond)
	for round := 0; round < 3; round++ {
		<-ticker.C

		count := rand.Intn(100)
		m := message{
			Key:     strconv.FormatInt(time.Now().UnixNano(), 10),
			Value:   fmt.Sprintf("%d,%d", round, count),
			Payload: fmt.Sprintf("%d,%d", round, count),
		}
		body, err := json.Marshal(m)
		if err != nil {
			log.Fatal(err)
		}

		fmt.Println(string(body))
		if err := pusher.Push(context.Background(), string(body)); err != nil {
<<<<<<< HEAD
			log.Fatal(err)
		}

		fmt.Println(string(body))
		if err := pusher.KPush(context.Background(), "test", string(body)); err != nil {
=======
>>>>>>> 59d50720
			log.Fatal(err)
		}
	}

	cmdline.EnterToContinue()
}<|MERGE_RESOLUTION|>--- conflicted
+++ resolved
@@ -41,16 +41,11 @@
 			log.Fatal(err)
 		}
 
-		fmt.Println(string(body))
 		if err := pusher.Push(context.Background(), string(body)); err != nil {
-<<<<<<< HEAD
 			log.Fatal(err)
 		}
 
-		fmt.Println(string(body))
 		if err := pusher.KPush(context.Background(), "test", string(body)); err != nil {
-=======
->>>>>>> 59d50720
 			log.Fatal(err)
 		}
 	}
