package kq

import (
	"context"
	"crypto/tls"
	"crypto/x509"
	"errors"
	"io"
	"log"
	"os"
	"time"

	"github.com/segmentio/kafka-go"
	_ "github.com/segmentio/kafka-go/gzip"
	_ "github.com/segmentio/kafka-go/lz4"
	"github.com/segmentio/kafka-go/sasl/plain"
	_ "github.com/segmentio/kafka-go/snappy"
	"github.com/zeromicro/go-queue/kq/internal"
	"github.com/zeromicro/go-zero/core/contextx"
	"github.com/zeromicro/go-zero/core/logc"
	"github.com/zeromicro/go-zero/core/logx"
	"github.com/zeromicro/go-zero/core/queue"
	"github.com/zeromicro/go-zero/core/service"
	"github.com/zeromicro/go-zero/core/stat"
	"github.com/zeromicro/go-zero/core/threading"
	"github.com/zeromicro/go-zero/core/timex"
	"go.opentelemetry.io/otel"
)

const (
	defaultCommitInterval = time.Second
	defaultMaxWait        = time.Second
	defaultQueueCapacity  = 1000
)

type (
	ConsumeHandle func(ctx context.Context, key, value string) error

	ConsumeErrorHandler func(ctx context.Context, msg kafka.Message, err error)

	ConsumeHandler interface {
		Consume(ctx context.Context, key, value string) error
	}

	queueOptions struct {
		commitInterval time.Duration
		queueCapacity  int
		maxWait        time.Duration
		metrics        *stat.Metrics
		errorHandler   ConsumeErrorHandler
	}

	QueueOption func(*queueOptions)

	kafkaQueue struct {
		c                KqConf
		consumer         *kafka.Reader
		handler          ConsumeHandler
		channel          chan kafka.Message
		producerRoutines *threading.RoutineGroup
		consumerRoutines *threading.RoutineGroup
		commitRunner     *threading.StableRunner[kafka.Message, kafka.Message]
		metrics          *stat.Metrics
		errorHandler     ConsumeErrorHandler
	}

	kafkaQueues struct {
		queues []queue.MessageQueue
		group  *service.ServiceGroup
	}
)

func MustNewQueue(c KqConf, handler ConsumeHandler, opts ...QueueOption) queue.MessageQueue {
	q, err := NewQueue(c, handler, opts...)
	if err != nil {
		log.Fatal(err)
	}

	return q
}

func NewQueue(c KqConf, handler ConsumeHandler, opts ...QueueOption) (queue.MessageQueue, error) {
	if err := c.SetUp(); err != nil {
		return nil, err
	}

	var options queueOptions
	for _, opt := range opts {
		opt(&options)
	}
	ensureQueueOptions(c, &options)

	if c.Conns < 1 {
		c.Conns = 1
	}
	q := kafkaQueues{
		group: service.NewServiceGroup(),
	}
	for i := 0; i < c.Conns; i++ {
		q.queues = append(q.queues, newKafkaQueue(c, handler, options))
	}

	return q, nil
}

func newKafkaQueue(c KqConf, handler ConsumeHandler, options queueOptions) queue.MessageQueue {
	var offset int64
	if c.Offset == firstOffset {
		offset = kafka.FirstOffset
	} else {
		offset = kafka.LastOffset
	}

	readerConfig := kafka.ReaderConfig{
		Brokers:        c.Brokers,
		GroupID:        c.Group,
		Topic:          c.Topic,
		StartOffset:    offset,
		MinBytes:       c.MinBytes, // 10KB
		MaxBytes:       c.MaxBytes, // 10MB
		MaxWait:        options.maxWait,
		CommitInterval: options.commitInterval,
		QueueCapacity:  options.queueCapacity,
	}
	if len(c.Username) > 0 && len(c.Password) > 0 {
		readerConfig.Dialer = &kafka.Dialer{
			SASLMechanism: plain.Mechanism{
				Username: c.Username,
				Password: c.Password,
			},
		}
	}
	if len(c.CaFile) > 0 {
		caCert, err := os.ReadFile(c.CaFile)
		if err != nil {
			log.Fatal(err)
		}

		caCertPool := x509.NewCertPool()
		ok := caCertPool.AppendCertsFromPEM(caCert)
		if !ok {
			log.Fatal(err)
		}

		readerConfig.Dialer.TLS = &tls.Config{
			RootCAs:            caCertPool,
			InsecureSkipVerify: true,
		}
	}
	consumer := kafka.NewReader(readerConfig)

	q := &kafkaQueue{
		c:                c,
		consumer:         consumer,
		handler:          handler,
		channel:          make(chan kafka.Message),
		producerRoutines: threading.NewRoutineGroup(),
		consumerRoutines: threading.NewRoutineGroup(),
		metrics:          options.metrics,
		errorHandler:     options.errorHandler,
	}
	if c.CommitInOrder {
		q.commitRunner = threading.NewStableRunner(func(msg kafka.Message) kafka.Message {
			if err := q.consumeOne(context.Background(), string(msg.Key), string(msg.Value)); err != nil {
				if q.errorHandler != nil {
					q.errorHandler(context.Background(), msg, err)
				}
			}

			return msg
		})
	}

	return q
}

func (q *kafkaQueue) Start() {
	if q.c.CommitInOrder {
		go q.commitInOrder()

<<<<<<< HEAD
	q.producerRoutines.Wait()
	close(q.channel)
	q.consumerRoutines.Wait()

	logx.Infof("Consumer %s is closed", q.c.Name)
=======
		if err := q.consume(func(msg kafka.Message) {
			if e := q.commitRunner.Push(msg); e != nil {
				logx.Error(e)
			}
		}); err != nil {
			logx.Error(err)
		}
	} else {
		q.startConsumers()
		q.startProducers()
		q.producerRoutines.Wait()
		close(q.channel)
		q.consumerRoutines.Wait()
	}
>>>>>>> 30ce25f8
}

func (q *kafkaQueue) Stop() {
	q.consumer.Close()
	logx.Close()
}

func (q *kafkaQueue) consumeOne(ctx context.Context, key, val string) error {
	startTime := timex.Now()
	err := q.handler.Consume(ctx, key, val)
	q.metrics.Add(stat.Task{
		Duration: timex.Since(startTime),
	})
	return err
}

func (q *kafkaQueue) startConsumers() {
	for i := 0; i < q.c.Processors; i++ {
		q.consumerRoutines.Run(func() {
			for msg := range q.channel {
				// wrap message into message carrier
				mc := internal.NewMessageCarrier(internal.NewMessage(&msg))
				// extract trace context from message
				ctx := otel.GetTextMapPropagator().Extract(context.Background(), mc)
				// remove deadline and error control
				ctx = contextx.ValueOnlyFrom(ctx)

				if err := q.consumeOne(ctx, string(msg.Key), string(msg.Value)); err != nil {
					if q.errorHandler != nil {
						q.errorHandler(ctx, msg, err)
					}

					if !q.c.ForceCommit {
						continue
					}
				}

				if err := q.consumer.CommitMessages(ctx, msg); err != nil {
					logc.Errorf(ctx, "commit failed, error: %v", err)
				}
			}
		})
	}
}

func (q *kafkaQueue) startProducers() {
	for i := 0; i < q.c.Consumers; i++ {
		i := i
		q.producerRoutines.Run(func() {
<<<<<<< HEAD
			for {
				msg, err := q.consumer.FetchMessage(context.Background())
				// io.EOF means consumer closed
				// io.ErrClosedPipe means committing messages on the consumer,
				// kafka will refire the messages on uncommitted messages, ignore
				if err == io.EOF || err == io.ErrClosedPipe {
					logx.Infof("Consumer %s-%d is closed, error: %q", q.c.Name, i, err.Error())
					return
				}
				if err != nil {
					logx.Errorf("Error on reading message, %q", err.Error())
					continue
				}
=======
			if err := q.consume(func(msg kafka.Message) {
>>>>>>> 30ce25f8
				q.channel <- msg
			}); err != nil {
				return
			}
		})
	}
}

func (q *kafkaQueue) consume(handle func(msg kafka.Message)) error {
	for {
		msg, err := q.consumer.FetchMessage(context.Background())
		// io.EOF means consumer closed
		// io.ErrClosedPipe means committing messages on the consumer,
		// kafka will refire the messages on uncommitted messages, ignore
		if err == io.EOF || errors.Is(err, io.ErrClosedPipe) {
			return err
		}
		if err != nil {
			logx.Errorf("Error on reading message, %q", err.Error())
			continue
		}

		handle(msg)
	}
}

func (q *kafkaQueue) commitInOrder() {
	for {
		msg, err := q.commitRunner.Get()
		if err != nil {
			logx.Error(err)
			return
		}

		if err := q.consumer.CommitMessages(context.Background(), msg); err != nil {
			logx.Errorf("commit failed, error: %v", err)
		}
	}
}

func (q kafkaQueues) Start() {
	for _, each := range q.queues {
		q.group.Add(each)
	}
	q.group.Start()
}

func (q kafkaQueues) Stop() {
	q.group.Stop()
}

func WithCommitInterval(interval time.Duration) QueueOption {
	return func(options *queueOptions) {
		options.commitInterval = interval
	}
}

func WithQueueCapacity(queueCapacity int) QueueOption {
	return func(options *queueOptions) {
		options.queueCapacity = queueCapacity
	}
}

func WithHandle(handle ConsumeHandle) ConsumeHandler {
	return innerConsumeHandler{
		handle: handle,
	}
}

func WithMaxWait(wait time.Duration) QueueOption {
	return func(options *queueOptions) {
		options.maxWait = wait
	}
}

func WithMetrics(metrics *stat.Metrics) QueueOption {
	return func(options *queueOptions) {
		options.metrics = metrics
	}
}

func WithErrorHandler(errorHandler ConsumeErrorHandler) QueueOption {
	return func(options *queueOptions) {
		options.errorHandler = errorHandler
	}
}

type innerConsumeHandler struct {
	handle ConsumeHandle
}

func (ch innerConsumeHandler) Consume(ctx context.Context, k, v string) error {
	return ch.handle(ctx, k, v)
}

func ensureQueueOptions(c KqConf, options *queueOptions) {
	if options.commitInterval == 0 {
		options.commitInterval = defaultCommitInterval
	}
	if options.queueCapacity == 0 {
		options.queueCapacity = defaultQueueCapacity
	}
	if options.maxWait == 0 {
		options.maxWait = defaultMaxWait
	}
	if options.metrics == nil {
		options.metrics = stat.NewMetrics(c.Name)
	}
	if options.errorHandler == nil {
		options.errorHandler = func(ctx context.Context, msg kafka.Message, err error) {
			logc.Errorf(ctx, "consume: %s, error: %v", string(msg.Value), err)
		}
	}
}<|MERGE_RESOLUTION|>--- conflicted
+++ resolved
@@ -178,13 +178,6 @@
 	if q.c.CommitInOrder {
 		go q.commitInOrder()
 
-<<<<<<< HEAD
-	q.producerRoutines.Wait()
-	close(q.channel)
-	q.consumerRoutines.Wait()
-
-	logx.Infof("Consumer %s is closed", q.c.Name)
-=======
 		if err := q.consume(func(msg kafka.Message) {
 			if e := q.commitRunner.Push(msg); e != nil {
 				logx.Error(e)
@@ -198,8 +191,9 @@
 		q.producerRoutines.Wait()
 		close(q.channel)
 		q.consumerRoutines.Wait()
-	}
->>>>>>> 30ce25f8
+    
+    logx.Infof("Consumer %s is closed", q.c.Name)
+	}
 }
 
 func (q *kafkaQueue) Stop() {
@@ -249,23 +243,7 @@
 	for i := 0; i < q.c.Consumers; i++ {
 		i := i
 		q.producerRoutines.Run(func() {
-<<<<<<< HEAD
-			for {
-				msg, err := q.consumer.FetchMessage(context.Background())
-				// io.EOF means consumer closed
-				// io.ErrClosedPipe means committing messages on the consumer,
-				// kafka will refire the messages on uncommitted messages, ignore
-				if err == io.EOF || err == io.ErrClosedPipe {
-					logx.Infof("Consumer %s-%d is closed, error: %q", q.c.Name, i, err.Error())
-					return
-				}
-				if err != nil {
-					logx.Errorf("Error on reading message, %q", err.Error())
-					continue
-				}
-=======
 			if err := q.consume(func(msg kafka.Message) {
->>>>>>> 30ce25f8
 				q.channel <- msg
 			}); err != nil {
 				return
@@ -281,6 +259,7 @@
 		// io.ErrClosedPipe means committing messages on the consumer,
 		// kafka will refire the messages on uncommitted messages, ignore
 		if err == io.EOF || errors.Is(err, io.ErrClosedPipe) {
+			logx.Infof("Consumer %s-%d is closed, error: %q", q.c.Name, i, err.Error())
 			return err
 		}
 		if err != nil {
